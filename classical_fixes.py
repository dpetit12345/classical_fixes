#!/usr/bin/env python
# -*- coding: utf-8 -*-

# Classical Fixes
# Copyright (C) 2019 Dan Petit
#
# This program is free software: you can redistribute it and/or modify
# it under the terms of the GNU General Public License as published by
# the Free Software Foundation, either version 3 of the License, or
# (at your option) any later version.
#
# This program is distributed in the hope that it will be useful,
# but WITHOUT ANY WARRANTY; without even the implied warranty of
# MERCHANTABILITY or FITNESS FOR A PARTICULAR PURPOSE.  See the
# GNU General Public License for more details.
#
# You should have received a copy of the GNU General Public License
# along with this program.  If not, see <http://www.gnu.org/licenses/>.

PLUGIN_NAME = 'Classical Fixes'
PLUGIN_AUTHOR = 'Dan Petit'
PLUGIN_DESCRIPTION = '''
This plugin helps solve numerous taggings issues common in classical music. It adds several plugin menus to the clustering pane at the cluster and file levels. It does not rely on musicbrainz data. Rather it uses a local lookup file to normalize existing tags. It can be used before or after applying MusicBrainz data for cleanup purposes.
<br>
The menus are:
<ol>
    <li>
        Combine discs into a single album - this is useful for turning multi-disc sets (including boxed sets) that would normally span more than one album into a single album. After some validations to check that the selections belong to the same album, this makes all album names the same (stripping of "Disc 1," "Disc 2," etc.) and makes the album artist the same.
    </li>

    <li>Do classical fixes on selected clusters - This performs numerous tag cleanup actions, using a local artist lookup table to embedded additional information:
        <ol>
            <li>Change word "No." in track title and album titles to use # instead. Common variations covered.</li>
            <li>Change Opus to Op.</li>
            <li>Performs several album title cleanup procedures.</li>
            <li>When no composer is assigned, assign composer based on a common list of composers, extracting data from artists or album artists.</li>
            <li>When no conductor is assigned, assign conductor based on a common list of conductors, extracting data from artists or album artists.</li>
            <li>When no orchestra is assigned, assign orchestra based on a common list of orchestras, extracting data from artists or album artists.</li>
            <li>Correct artist names against common misspellings.</li>
            <li>Add composer sort tag, which is composer name sorted, LastName, FirstName.</li>
            <li>Add composer view tag, which is composer name sorted, plus composers dates.</li>
            <li>Standardize taxonomy by setting the epoque to primary epoque of the composer.</li>
            <li>Normalize Album artist order by conductor, orchestra, followed by the rest of the original album artists.</li>
            <li>Adds "Album Artist" tag to match "AlbumArtist" tag.</li>
            <li>If there is no orchestra, but there is a artist of album artist name that looks like an orchestra, use that.</li>
            <li>Remove composer from album artist and artist tags.</li>
            <li>Remove "[conductorname]" from album titles.</li>
        </ol>
    <li>
    <li>Renumber tracks in albums sequentially - renumbers tracks in a multi-disc set so that it becomes one large single disc album. Original track and disc numbers are preserved in other tags. 
    <li>Do classical fixes on selected files - same as cluster version, only works at the individual file level</li>
    <li>Renumber tracks sequentially by album - same as above, at the file level</li>
    <li>Add Composer to Lookup - stores or updates the composer information in the lookup table. Composer View and Epoque tags must all be filled before the record can be updated.</li>
    <li>Add Conductor to Lookup - stores or updates the conductor information in the lookup table.</li>
    <li>Add Orchestra to Lookup - stores or updates the orchestra information in the lookup table.</li>
</ol>

'''
PLUGIN_VERSION = '1.0'
PLUGIN_API_VERSIONS = ['2.0']
PLUGIN_LICENSE = 'GPL-3.0'
PLUGIN_LICENSE_URL = 'https://www.gnu.org/licenses/gpl.txt'

from picard import log
from picard.cluster import Cluster
from picard.album import Album
from picard.ui.itemviews import BaseAction, register_cluster_action, register_album_action, register_clusterlist_action, register_file_action, register_track_action
import types
import re
import os
import unicodedata
import difflib
from difflib import SequenceMatcher
from datetime import datetime

SUB_GENRES = ['opera', 'operetta', 'orchestral', 'symphonic', 'chamber', 'choral', 'vocal', 'sacred', 'concerto', 'sonata', 'oratorio']
ORCH_RE = re.compile('[Oo]rchestr|[Oo]rkest|[Pp]hilharmoni|[Cc]onsort|[Ee]nsemb|[Ss]infonia|[Ss]ymphon|[Bb]and')
regexes = [
    ['\\b[Nn][Uu][Mm][Bb][Ee][Rr][ ]*([0-9])','#\\1'],  #Replace "Number 93" with #93
    ['\\b[Nn][Oo][.]?[ ]*([0-9])','#\\1'], #No. 99 -> #99
    ['\\b[Nn][Rr][.]?[ ]*([0-9])','#\\1'], #Nr. 99 -> #99
    ['\\b[Nn][Bb][Rr][.]?\\s([0-9])', '#\\1'], #Nbr. 99 -> #99
    ['\\b[Oo][Pp][Uu][Ss][ ]*([0-9])','Op. \\1'], #Opus 99 -> Op. 99
    ['\\b[Oo][Pp][.]?[ ]*([0-9])','Op. \\1'], #OP.   99 -> Op. 99
    ['\\b[Ss][Yy][Mm][ |.][ ]*([0-9])','Symphony \\1'], #Sym. -> Symphony
    ['\\b[Ss][Yy][Mm][Pp][Hh][Oo][Nn][Ii][Ee][ ]*[#]?([0-9])','Symphony #\\1'],  #Symphonie -> symphony
    ['\\b[Mm][Ii][Nn][.]','min.'], #Major (and variants) -> Maj.  Minor (and variants) -> min.
    ['\\b[Mm][Aa][Jj][.]','Maj.'],
    ['\\b[Mm][Ii][Nn][Ee][Uu][Rr]\\b','min.'],
    ['\\b[Mm][Aa][Jj][Ee][Uu][Rr]\\b', 'Maj.'],
    ['\\b[Mm][Aa][Jj][Ee][Uu][Rr]\\b', 'Maj.'],
    ['\\b[Bb][. ]*[Ww][. ]*[Vv][. #]*([0-9])', 'BWV \\1'], #fix catalogue assignments
    ['\\b[Hh][. ]*[Ww][. ]*[Vv][. #]*([0-9])', 'HWV \\1'],
    ['\\b[Hh][ .]?[Oo]?[. ]?[Bb]?[ .]{1,}([XxVvIi]{1,}[Aa]?)', 'Hob. \\1'],
    ['\\b[Kk][ .]*([0-9])', 'K. \\1'],
    ['\\b[Aa][Nn][Hh][ .]*([0-9])', 'Anh. \\1'],
    ['[,]([^ ])', ', \\1'], #Ensure spaces after commas
    ['\\s{2,}',' '] # remove duplicate spaces
]

COMMON_SUFFIXES = ['jr', 'sr', 'jr.', 'sr.', 'i', 'ii', 'iii', 'iv', 'v', 'vi', 'vii', 'viii', 'ix', 'x', 'xi']

DISC_RE = re.compile('(.*)[Dd][Ii][Ss][CcKk][ ]*([0-9]*)')

#given an input, makes a unique by hashing the value. Replaces non-ascii characters with equivelents (for the most part) and strips punctuation, then coverts to lower case.
def makeKey(inputstring):
    stripped = ''.join(c for c in unicodedata.normalize('NFD', inputstring)
                  if unicodedata.category(c) != 'Mn')
    stripped = stripped.replace('-','')
    stripped = stripped.replace(' ','')
    stripped = stripped.replace('/','')
    stripped = stripped.replace('.','')
    stripped = stripped.replace("'",'')
    stripped = stripped.replace(',','')
    return stripped.lower()

#given a name in FName LName order, reverses the name to LName, FName. Common suffixes are handled.    
def reverseName(inputString):
    nameOut = inputString.strip()
    nameParts = nameOut.split(' ')
    if len(nameParts) > 1:
        
        if nameParts[-1].lower() in COMMON_SUFFIXES:
            #name part [-2] + ", ' + namePArts until -2 + np -1
            if len(nameParts) > 2:
                nameOut = nameParts[-2] + ', ' + ' '.join(str(s) for s in [nameParts[i] for i in range(len(nameParts)) if i < len(nameParts)-2]) + ' ' + nameParts[-1]
        else:
            nameOut = nameParts[-1] + ', ' + ' '.join(str(s) for s in [nameParts[i] for i in range(len(nameParts)) if i < len(nameParts)-1])

    return nameOut  

#This class holds an individual record in the lookup table.       
class ArtistLookup():
    key=''
    name=''  
    sortorder=''
    sortorderwithdates=''
    primaryrole=''
    primaryepoque =''

    def __init__(self, key, name, sort, sortwithdate, role, epoque):
        self.key = key.strip()
        self.name = name.strip()
        self.sortorder = sort.strip()
        self.sortorderwithdates = sortwithdate.strip()
        self.primaryrole = role.strip()
        self.primaryepoque = epoque.strip()

#Return true if the 2 string a close. Useful for detecting common misspellings.
def AreSimilar(str1, str2):
    similarity = SequenceMatcher(None, str1, str2).ratio()
    #log.debug(str1 + ' and ' + str2 + ' have similarity of ' + str(similarity))
    return similarity > .85

#given a string in FName LName order, returns the last name. Common suffixes are handled.
def getLastName(inputString):
    return reverseName(inputString).split()[0]

#Given a name in FName LName order, returns a key representing Initials with last name and suffixes. Thus, Johann Sebastian Bach becomes jsbach. Common suffixes handled    
def getInitialsName(inputString):
    log.debug('CLASSICAL FIXES: getInitialsName - ' + inputString)
    nameOut = inputString.strip()
    nameParts = nameOut.split(' ')
    if len(nameParts) > 1:
        
        if nameParts[-1].lower() in COMMON_SUFFIXES:
            #name part [-2] + ", ' + namePArts until -2 + np -1
            if len(nameParts) > 2:
                nameOut = ''.join(str(s)[0] for s in [nameParts[i] for i in range(len(nameParts)) if i < len(nameParts)-2]) + nameParts[-2] + nameParts[-1]
        else:
            nameOut = ''.join(str(s)[0] for s in [nameParts[i] for i in range(len(nameParts)) if i < len(nameParts)-1]) + nameParts[-1] 
    else:
        nameOut = nameOut[0]
    return nameOut.lower()     

#inserts or updates and artist in the lookup table
def upsertArtist(artistDict, name, sortOrderName, sortOrderNameWithDates, primaryRole, epoque):
    log.debug('CLASSICAL FIXES: Upserting artist: ' + name)
    key = makeKey(name)
    
    artistDict[key] = ArtistLookup(key, name, sortOrderName, sortOrderNameWithDates, primaryRole, epoque)
    log.info('CLASSICAL FIXES: Added ' + key + ' to lookup.')
    if primaryRole != 'Orchestra':
        key = makeKey(getLastName(name))
        
        if key not in artistDict or (key in artistDict and AreSimilar( artistDict[key].name, name)):           
            artistDict[key] = ArtistLookup(key, name, sortOrderName, sortOrderNameWithDates, primaryRole, epoque)
            log.info('CLASSICAL FIXES: Added ' + key + ' to lookup.')
        
        key = makeKey(getInitialsName(name))
        if key not in artistDict or (key in artistDict and AreSimilar( artistDict[key].name, name)):            
            artistDict[key] = ArtistLookup(key, name, sortOrderName, sortOrderNameWithDates, primaryRole, epoque)
            log.info('CLASSICAL FIXES: Added ' + key + ' to lookup.')
        
    log.debug('CLASSICAL FIXES: Completed upserting artist: ' + name)
    return

#Reads the artist lookup file and returns it as a dictionary of ArtistLookup objects.        
def readArtists():
    try:
        log.debug('CLASSICAL FIXES: Script path: ' + os.path.dirname(os.path.abspath(__file__)))
        filepath = os.path.dirname(os.path.abspath(__file__)) + '/artists.csv'
        if os.path.exists(filepath):
            log.debug('CLASSICAL FIXES: File exists')
            try:
                with open(filepath, 'r', encoding='utf-8') as artistfile:
                    artistlines = artistfile.readlines()
                log.debug('CLASSICAL FIXES: File read successfully')
            except Exception as e:
                log.error('CLASSICAL FIXES: Error opening artists file: ' + str(e))
                return None
        else:
            log.error('CLASSICAL FIXES: Sibling file does not exist')
            return None
        
        #populate the lookup
        artistLookup = {} #dictionary of artists in the lookup table
        for artistline in artistlines:
            parts = artistline.split('|')
            if len(parts)>5:
                art = ArtistLookup(parts[0],parts[1],parts[2],parts[3],parts[4],parts[5])
                artistLookup[art.key] = art
        
        log.info('CLASSICAL FIXES: Successfully read artists file and loaded %i artists.' % len(artistLookup))
        
        return artistLookup
    except Exception as e:
        log.error('CLASSICAL FIXES: Error reading artists: ' + str(e))

#Saves the artist lookup file
def saveArtists(artistDict):
    try:
        filepath = os.path.dirname(os.path.abspath(__file__)) + '/artists.csv'
        
        with open(filepath, 'w', encoding='utf-8') as artistFile:
            for key, artist in artistDict.items():
                line = artist.key + '|' + artist.name + '|' + artist.sortorder + '|' + artist.sortorderwithdates + '|' + artist.primaryrole + '|' + artist.primaryepoque    
                artistFile.write(line + '\n')
        log.info('CLASSICAL FIXES: Successfully saved artists lookup file.')
    except Exception as e:
        log.error('CLASSICAL FIXES: Error occured saving artists: ' + str(e))

#For tags where multiple values are stored in one semi-colon separated string, expands them into an array.
def expandList(thelist):
    try:
        outlist = []
        inlist = thelist
        if type(inlist) is not list:
            inlist = [inlist]
        for item in inlist:
            cleaned = item.replace('; ', ';')
            outlist += cleaned.split(';')
        return outlist
    except Exception as e:
        log.error('CLASSICAL FIXES: Error expanding list: ' + str(e))

#makes a sorting key for a track. 
def track_key(track):
    return str(track.metadata['albumartist']) + str(track.metadata['album']) + str(track.metadata['discnumber']).zfill(4) + str(track.metadata['tracknumber']).zfill(7)

#renumbers a list of files by sorting them and then resetting the track every time a new album is found.
def RenumberFiles(files):
    currAlbum = ''
    currAlbumArtist = ''
    currTrack = 1
    log.debug('CLASSICAL FIXES: Processinging track numbers for ' + str(len(files)) + ' files.')
    for file in files:
        if file.metadata['album'] != currAlbum or file.metadata['albumartist'] != currAlbumArtist:
            currTrack = 1
            currAlbum = file.metadata['album']
            currAlbumArtist = file.metadata['albumartist']
        if file.metadata['discnumber'] != '1':
            file.metadata['origdiscnumber'] = file.metadata['discnumber']
        if file.metadata['tracknumber'] != str(currTrack):
            file.metadata['origtracknumber'] = file.metadata['tracknumber']
        file.metadata['discnumber'] = 1
        file.metadata['tracknumber'] = currTrack
        currTrack += 1
        
        file.update()
        



        

#Read the lookup table into a global variable    
artistLookup = readArtists()

#performs classical fixes on the file passed. This is the bulk of the implementation
def fixFile(f):
    try:
        log.info('CLASSICAL FIXES: Processing ' + str(f))
        trackArtists = []
        trackAlbumArtists = []
        global artistLookup
        global regexes

        #fill arrays for artist and album artist
        if 'artist' in f.metadata:
            trackArtists = expandList(f.metadata['artist'])

        log.debug ('Normalized track artists: ' + str(trackArtists))

        if 'album artist' in f.metadata and 'albumartist' not in f.metadata:
            log.debug('CLASSICAL FIXES: Have album artist but no albumartist: ' + f.metadata['album artist'])
            f.metadata['albumArtist'] = f.metadata['album artist']

        if 'albumartist' in f.metadata:
            trackAlbumArtists = expandList(f.metadata['albumartist'])                                       
        
        #Find missing composer, orchestra, and conductor
        #log.debug('CLASSICAL FIXES: Checking artists to fill conductor, composer, and orchestra tags if needed.')
        for trackArtist in trackArtists:
            trackArtistKey = makeKey(trackArtist)
            if trackArtistKey in artistLookup:
                foundArtist = artistLookup[trackArtistKey]
                if foundArtist.primaryrole =='Orchestra' and ('orchestra' not in f.metadata or f.metadata['orchestra'] == ''):
                    log.info('CLASSICAL FIXES: assigning orchestra from artist tag: ' + foundArtist.name)
                    f.metadata['orchestra'] = foundArtist.name
                if foundArtist.primaryrole =='Conductor' and ('conductor' not in f.metadata or f.metadata['conductor'] == ''):
                    log.info('CLASSICAL FIXES: assigning conductor from artist tag: ' + foundArtist.name)
                    f.metadata['conductor'] = foundArtist.name
                if foundArtist.primaryrole =='Composer' and ('composer' not in f.metadata or f.metadata['composer'] == ''):
                    log.info('CLASSICAL FIXES: assigning composer from artist tag: ' + foundArtist.name)
                    f.metadata['composer'] = foundArtist.name
                    f.metadata['composer view'] = foundArtist.sortorderwithdates
                    f.metadata['composersort'] = foundArtist.sortorder
                    f.metadata['epoque'] = foundArtist.primaryepoque
            else:
                log.debug('CLASSICAL FIXES: No artists found for key: ' + trackArtistKey)

        #log.debug('CLASSICAL FIXES: Checking album artists to fill conductor, composer, and orchestra tags if needed.')
        for albumArtist in trackAlbumArtists:
            trackAlbumArtistKey = makeKey(albumArtist)
            if trackAlbumArtistKey in artistLookup:
                foundArtist = artistLookup[trackAlbumArtistKey]
                if foundArtist.primaryrole =='Orchestra' and ('orchestra' not in f.metadata or f.metadata['orchestra'] == ''):
                    log.info('CLASSICAL FIXES: assigning orchestra from albumartist tag: ' + foundArtist.name)
                    f.metadata['orchestra'] = foundArtist.name
                if foundArtist.primaryrole =='Conductor' and ('conductor' not in f.metadata or f.metadata['conductor'] == ''):
                    log.info('CLASSICAL FIXES: assigning conductor from albumartist tag: ' + foundArtist.name)
                    f.metadata['conductor'] = foundArtist.name
                if foundArtist.primaryrole =='Composer' and ('composer' not in f.metadata or f.metadata['composer'] == ''):
                    log.info('CLASSICAL FIXES: assigning composer from albumartist tag: ' + foundArtist.name)
                    f.metadata['composer'] = foundArtist.name
                    f.metadata['composer view'] = foundArtist.sortorderwithdates
                    f.metadata['composersort'] = foundArtist.sortorder
                    f.metadata['epoque'] = foundArtist.primaryepoque
            else:
                log.debug('CLASSICAL FIXES: No albumartists found for key: ' + trackAlbumArtistKey)

        
        #if there is a composer, look it up against the list and replace what is there if it is different.
        #same with view.
        #If there is more than one composer, do nothing.
        #log.debug('CLASSICAL FIXES: Looking up composer')
        if 'composer' in f.metadata and f.metadata['composer'] != '' and len(expandList(f.metadata['composer'])) ==1:
            #log.debug('CLASSICAL FIXES: There is one composer: ' + str(f.metadata['composer']))
            composerKey = makeKey(f.metadata['composer'])
            #log.debug('CLASSICAL FIXES: Composerkey: ' + composerKey)
            if composerKey in artistLookup:
                foundComposer = artistLookup[composerKey]
                if foundComposer.primaryrole == 'Composer':
                    log.info('CLASSICAL FIXES: Found composer in lookup - setting tags')
                    f.metadata['composer'] = foundComposer.name
                    f.metadata['composer view'] = foundComposer.sortorderwithdates
                    f.metadata['composersort'] = foundComposer.sortorder
                    if foundComposer.primaryepoque:
                        f.metadata['epoque'] = foundComposer.primaryepoque
            else:
                if 'composer view' not in f.metadata:
                    #there is a composer, but it was not found on lookup. Make Last, First Composer view tag
                    log.info('CLASSICAL FIXES: Composer not found in lookup. Fabricating composer view tag.')
                    f.metadata['composer view'] = reverseName(f.metadata['composer'])
                    f.metadata['composersort'] = f.metadata['composer view']

        #if there is a conductor, normalize against lookup if found
        #log.debug('CLASSICAL FIXES: Looking up conductor')
        if 'conductor' in f.metadata and f.metadata['conductor'] != '':
            #log.debug('CLASSICAL FIXES: There is a conductor')
            conductorKey = makeKey(f.metadata['conductor'])
            if conductorKey in artistLookup:
                foundConductor = artistLookup[conductorKey]
                if foundConductor.primaryrole == 'Conductor':
                    log.info('CLASSICAL FIXES: Found conductor in lookup. Setting name')
                    f.metadata['conductor'] = foundConductor.name

        #if there is an orchestra, normalize against lookup if found
        #log.debug('CLASSICAL FIXES: Looking up orchestra')
        if 'orchestra' in f.metadata and f.metadata['orchestra'] != '':
            #log.debug('CLASSICAL FIXES: There is an orchestra')
            orchKey = makeKey(f.metadata['orchestra'])
            if orchKey in artistLookup:
                foundOrchestra = artistLookup[orchKey]
                if foundOrchestra.primaryrole == 'Orchestra':
                    log.info('CLASSICAL FIXES: Found orchestra in lookup. Setting name')
                    f.metadata['orchestra'] = foundOrchestra.name                    

                
        #if there is no orchestra, but there is an artist tag that contains a name that looks like an orchestra, use that
        if 'orchestra' not in f.metadata:
            for artist in trackArtists:
                if ORCH_RE.search(artist):
                    log.info('CLASSICAL FIXES: Found something that looks like an orchestra in the artist tags. Setting orchestra to ' + artist)
                    f.metadata['orchestra'] = artist
                    break

        #if there is no orchestra, but there is an album artist tag that contains a name that looks like an orchestra, use that
        if 'orchestra' not in f.metadata:
            for artist in trackAlbumArtists:
                if ORCH_RE.search(artist):
                    log.info('CLASSICAL FIXES: Found something that looks like an orchestra in the album artist tags. Setting orchestra to ' + artist)
                    f.metadata['orchestra'] = artist
                    break

        #TODO: refactor - extract method
        #if there is a conductor or an orchestra tag, and either are in the album artist tag, rearrange
        log.debug('CLASSICAL FIXES: checking for conductor and orchestra in album artists.')
        if 'conductor' in f.metadata or 'orchestra' in f.metadata:
            #log.debug('CLASSICAL FIXES: albumartist: ' + '; '.join(trackAlbumArtists))
            #log.debug('CLASSICAL FIXES: conductor: ' + f.metadata['conductor'])
            #log.debug('CLASSICAL FIXES: orchestra: ' + f.metadata['orchestra'])

            foundConductor = ''
            foundOrchestra = ''
            #log.debug('CLASSICAL FIXES: Track artists count: ' + len(trackAlbumArtists))
            for artist in trackAlbumArtists:
                #log.debug('CLASSICAL FIXES: Processing album artist: ' + artist)
                if AreSimilar(artist.lower(), f.metadata['conductor'].lower()):
                    #log.debug('CLASSICAL FIXES: Found Conductor in album artist')
                    foundConductor=artist
                    continue
                if AreSimilar(artist.lower(), f.metadata['orchestra'].lower()):
                    #log.debug('CLASSICAL FIXES: Found orchestra in album artist')
                    foundOrchestra=artist
                    continue
            if foundConductor or foundOrchestra:            
                newAlbumArtistTag = []
                if foundConductor:
                    newAlbumArtistTag.append(f.metadata['conductor'])
                if foundOrchestra:
                    newAlbumArtistTag.append(f.metadata['orchestra'])
                for artist in trackAlbumArtists:
                    if artist.lower() != foundOrchestra.lower() and artist.lower() != foundConductor.lower():
                        newAlbumArtistTag.append(artist)
                    tagValue = '; '.join(str(a) for a in newAlbumArtistTag )
                log.info('CLASSICAL FIXES: Setting album artist to: ' + tagValue )
                if f.metadata['albumartist'] != tagValue:
                    f.metadata['albumartist'] = tagValue

       
        #if there is a conductor or an orchestra tag, and either are in the artist tag, rearrange
        log.debug('CLASSICAL FIXES: checking for conductor and orchestra in artists')
        if 'conductor' in f.metadata or 'orchestra' in f.metadata:
            log.debug('CLASSICAL FIXES: There is a conductor and orchestra tag')
            foundConductor = ''
            foundOrchestra = ''
            #log.debug('CLASSICAL FIXES: Track artists count: ' + len(trackAlbumArtists))
            for artist in trackArtists:
                #log.debug('CLASSICAL FIXES: Processing artist: ' + artist + ' - conductor is: ' + f.metadata['conductor'])
                if AreSimilar(artist.lower(), f.metadata['conductor'].lower()):
                    #log.debug('CLASSICAL FIXES: Found Conductor in artist')
                    foundConductor=artist
                if AreSimilar(artist.lower(), f.metadata['orchestra'].lower()):
                    #log.debug('CLASSICAL FIXES: Found orchestra in artist')
                    foundOrchestra=artist
            if foundConductor or foundOrchestra:            
                newArtistTag = []
                if foundConductor:
                    newArtistTag.append(f.metadata['conductor'])
                if foundOrchestra:
                    newArtistTag.append(f.metadata['orchestra'])
                for artist in trackArtists:
                    if artist.lower() != foundConductor.lower() and artist.lower() != foundOrchestra.lower():
                        newArtistTag.append(artist)
                log.info('CLASSICAL FIXES: Setting artist to: ' + str(newArtistTag))
                if f.metadata['artist'] != newArtistTag:
                    f.metadata['artist'] = newArtistTag                       

        #resetting arrays
        trackAlbumArtists = expandList(f.metadata['albumartist'])
        trackArtists = expandList(f.metadata['artist'])

        #log.debug('CLASSICAL FIXES: Before - albumartist is: ' + f.metadata['albumartist'] + '|')
        
        #if there is a composer tag, and it also exists in track or album artists, remove it.
        if 'composer' in f.metadata:
            log.debug('CLASSICAL FIXES: Searching for composer in artist and album artist tags')
            newArtists = []
            newAlbumArtistTag = []
            for artist in trackArtists:
                if not AreSimilar(artist.strip().lower(), f.metadata['composer'].strip().lower()):
                    newArtists.append(artist.strip())
            if newArtists:
                if f.metadata['artist'] != newArtists:
                    f.metadata['artist'] = newArtists
                    
            for albumArtist in trackAlbumArtists:
                if not AreSimilar(albumArtist.strip().lower(), f.metadata['composer'].strip().lower()):
                    newAlbumArtistTag.append(albumArtist.strip())
            if newAlbumArtistTag:
                f.metadata['albumartist'] = '; '.join(str(a) for a in newAlbumArtistTag)

        #log.debug('CLASSICAL FIXES: After - albumartist is: ' + f.metadata['albumartist'] + '|')


        if f.metadata['albumartist'] == 'Various':
            f.metadata['albumartist'] = 'Various Artists'
        
        if 'artist' not in f.metadata and 'albumartist' in f.metadata:
            log.info('CLASSICAL FIXES: No artist tag found, but there is an album artist. Using album artist.')
            f.metadata['artist'] = f.metadata['albumartist'].split('; ')
            
        if 'albumartist' not in f.metadata and 'artist' in f.metadata:
<<<<<<< HEAD
            log.debug('No album artist tag found, but there is an artist. Using artist.')
            if isinstance(f.metadata['artist'], str):
                f.metadata['albumartist'] = f.metadata['artist']
            else:
                f.metadata['albumartist'] = '; '.join(str(e) for e in f.metadata['artist'])
=======
            log.info('CLASSICAL FIXES: No album artist tag found, but there is an artist. Using artist.')
            f.metadata['albumartist'] = '; '.join( f.metadata['artist'])
>>>>>>> 1ad5b74d


        f.metadata['album artist'] = f.metadata['albumartist']


        #remove [] in album title, except for live, bootleg, flac*, mp3* dsd* dsf* and [import], [44k][192][196][88][mqa]
        #actually this would be better if if just looked for conductor including last name in the brackets
        
        if 'conductor' in f.metadata:
            f.metadata['album'] = re.sub('[[]' + getLastName(f.metadata['conductor']) + '[]]', '', f.metadata['album'], flags=re.IGNORECASE).strip()
        if 'composer' in f.metadata:
            f.metadata['album'] = re.sub('[[]' + getLastName(f.metadata['composer']) + '[]]', '', f.metadata['album'], flags=re.IGNORECASE).strip()
        #f.metadata['album'] = re.sub('[[](?![Ll][Ii][Vv][Ee]|[44k]|[88k]|[Mm][Qq][Aa]|[Bb][Oo][Oo]|[Ii][Mm][Pp]|[Ff][Ll][Aa][Cc]|[[Dd][Ss][Dd]|[Mm][Pp][3]|[Dd][Ss][Ff])[a-zA-Z0-9 ]{1,}[]]', '',  f.metadata['album']).strip()

        #regexes for title and album name
        log.debug('CLASSICAL FIXES: Executing regex substitutions')
        for regex in regexes:
            #log.debug(regex[0] + ' - ' + regex[1]) 
            trackName = f.metadata['title']
            albumName = f.metadata['album']
            #log.debug('CLASSICAL FIXES: Was: ' + trackName + ' | ' + albumName)
            trackName = re.sub(regex[0], regex[1], trackName)
            albumName = re.sub(regex[0], regex[1], albumName)
            #log.debug('CLASSICAL FIXES: Is now: ' + trackName + ' | ' + albumName)
            if f.metadata['title'] != trackName:
                log.info('CLASSICAL FIXES: Fixing title: ' + trackName)
                f.metadata['title'] = trackName
            if f.metadata['album'] != albumName:
                log.info('CLASSICAL FIXES: Fixing title: ' + albumName)
                f.metadata['album'] = albumName


        #log.debug('CLASSICAL FIXES: Fixing genre')
        #move genre tag to "OrigGenre" and replace with Classical
        if 'genre' in f.metadata:
            if f.metadata['genre'] != 'Classical':
                if f.metadata['genre'].lower() in SUB_GENRES:
                    log.info('CLASSICAL FIXES: Fixing genre')
                    f.metadata['origgenre'] = f.metadata['genre']
                    f.metadata['genre'] = 'Classical'
        else:
            f.metadata['genre'] = 'Classical'

        #tag the file so we know when it was fixed.
        f.metadata['classicalfixesdate'] = datetime.now().strftime("%Y-%m-%d %H:%M:%S")
        f.update()
        
    except Exception as e:
        log.error('CLASSICAL FIXES: An error occured fixing the file: ' + str(e))

#Processes classic fixes on a group of files. It has some rollback features to ensure album level information doesn't get inconsistent.
def ProcessListOfFiles(objs):
    #If all of the track album titles and album artists are the same before hand, they should all be the same after
    
    #Cache the before picture
    albumName = ''
    albumArtists = ''
    albumsAllSame = True
    albumArtistsAllSame = True
    for track in objs:
        if not track or not track.metadata:
            log.debug('CLASSICAL FIXES: No file/metadata/title for file')
            continue                
        if not albumName:
            albumName = track.metadata['album']
        if not albumArtists:
            albumArtists = track.metadata['albumartist']
        if track.metadata['album'] != albumName:
            albumsAllSame = False
            log.debug('CLASSICAL FIXES: Not all original album names the same')
        if track.metadata['albumartist'] != albumArtists:
            albumArtistsAllSame = False
            log.debug('CLASSICAL FIXES: Not all original album artists the same')
    
    #Do the processing
    for track in objs:    
        if not track or not track.metadata:
            log.debug('CLASSICAL FIXES: No file/metadata/title for file')
            continue                
                        
        fixFile(track)
        track.update()
        
    #Check to see if rollback is needed.
    
    newalbumName = ''
    newalbumArtists = ''
    newalbumsAllSame = True
    newalbumArtistsAllSame = True
    for track in objs:
        if not track or not track.metadata:
            log.debug('CLASSICAL FIXES: No file/metadata/title for file')
            continue                
        if not newalbumName:
            newalbumName = track.metadata['album']
        if not newalbumArtists:
            newalbumArtists = track.metadata['albumartist']
        if track.metadata['album'] != newalbumName:
            newalbumsAllSame = False
            log.debug('CLASSICAL FIXES: Not all new album names the same')
        if track.metadata['albumartist'] != newalbumArtists:
            newalbumArtistsAllSame = False
            log.debug('CLASSICAL FIXES: Not all new album artists the same')
                    
    for track in objs:
        if albumArtistsAllSame and not newalbumArtistsAllSame:
            #rollback albumartists
            log.debug('CLASSICAL FIXES: Rolling back album artists.')
            track.metadata['albumartist'] = albumArtists
            track.metadata['album artist'] = albumArtists
        if albumsAllSame and not newalbumsAllSame:
            log.debug('CLASSICAL FIXES: Rolling back album name')
            track.metadata['album'] = albumName


#action for menu
class NumberTracksInAlbumFileAction(BaseAction):
    NAME = 'Renumber tracks sequentially by album'

    def callback(self, objs):
        
        try:
            log.debug('CLASSICAL FIXES: NumberTracksInAlbumFileAction called.')
            tracks = sorted(objs, key=track_key)
            RenumberFiles(tracks)
        except Exception as e:
            log.error('CLASSICAL FIXES: Error in NumberTracksInAlbumFileAction: ' + str(e))

#action for menu
class ComposerFileAction(BaseAction):
    NAME = 'Add composer to lookup'

    def callback(self, objs):
        
        try:
            log.debug('CLASSICAL FIXES: ComposerFileAction called.')
            
            global artistLookup
            
            for track in objs:
                if not track or not track.metadata:
                    log.debug('CLASSICAL FIXES: No track metadata available')
                    continue
                
                if 'composer' not in track.metadata or 'composer view' not in track.metadata or 'epoque' not in track.metadata:
                    log.info('CLASSICAL FIXES: No composer metadata available')
                    continue
                    
                name = track.metadata['composer']
                sortOrderWithDates = track.metadata['composer view']
                parenpos = sortOrderWithDates.find('(')
                if parenpos == 0:
                    parenpos = 100
                sortorder = sortOrderWithDates[:parenpos+1].strip('( ')
                epoque = track.metadata['epoque']
                
                upsertArtist(artistLookup, name, sortorder, sortOrderWithDates, 'Composer', epoque)
                
            saveArtists(artistLookup)
                
        except Exception as e:
            log.error('CLASSICAL FIXES: Error making composer: ' + str(e))

#action for menu
class ConductorFileAction(BaseAction):
    NAME = 'Add conductor to lookup'

    def callback(self, objs):
        
        try:
            log.debug('CLASSICAL FIXES: ConductorFileAction called.')
            
            global artistLookup
            
            for track in objs:
                if not track or not track.metadata:
                    continue
                if 'conductor' in track.metadata:                
                    name = track.metadata['conductor']
                    sortorder = reverseName(name)
                    upsertArtist(artistLookup, name, sortorder, '', 'Conductor', '')
                
            saveArtists(artistLookup)
                
        except Exception as e:
            log.error('CLASSICAL FIXES: Error making conductor: ' + str(e))      

#action for menu
class OrchestraFileAction(BaseAction):
    NAME = 'Add orchestra to lookup'

    def callback(self, objs):
        
        try:
            log.debug('CLASSICAL FIXES: OrchestraFileAction called.')
            
            global artistLookup
            
            for track in objs:
                if not track or not track.metadata:
                    continue
                if 'orchestra' in track.metadata:
                    name = track.metadata['orchestra']
                    upsertArtist(artistLookup, name, name, '', 'Orchestra', '')                
            saveArtists(artistLookup)
                
        except Exception as e:
            log.error('CLASSICAL FIXES: Error making orchestra: ' + str(e)) 
    
#action for menu    
class FixFileAction(BaseAction):
    NAME = 'Do classical fixes on selected files'
    def callback(self, objs):
        ProcessListOfFiles(objs)


#action for menu
class NumberTracksInAlbumClusterAction(BaseAction):
    NAME = 'Renumber tracks in albums sequentially'

    def callback(self, objs):
        try:
            log.debug('CLASSICAL FIXES: Processinging track numbers for selected clusters')
            allFiles = []
            for cluster in objs:
                if not isinstance(cluster, Cluster) or not cluster.files:
                    continue
                allFiles += cluster.files
                
            #log.debug('CLASSICAL FIXES: Total files to process: ' + str(len(allFiles)))
            #log.debug('CLASSICAL FIXES: Unsorted:')
            #for file in allFiles:
            #    log.debug(track_key(file))
            allFiles = sorted(allFiles, key=track_key)
            #log.debug('CLASSICAL FIXES: Sorted:')
            #for file in allFiles:
            #    log.debug(track_key(file))
            RenumberFiles(allFiles)           
            for cluster in objs:
                cluster.update()
        except Exception as e:
            log.error('CLASSICAL FIXES: An error has occurred in NumberTracksInAlbumClusterAction: ' + str(e))
        

#action for menu
class FixClusterAction(BaseAction):
    NAME = 'Do classical fixes on selected clusters'

    def callback(self, objs):
    
        try:
    
            log.debug('CLASSICAL FIXES: Classical Fixes started')
            #go through the tracks in the cluster        
            for cluster in objs:
                if not isinstance(cluster, Cluster) or not cluster.files:
                    continue
                
                ProcessListOfFiles(cluster.files)
                # for i, f in enumerate(cluster.files):

                    # if not f or not f.metadata:
                        # log.debug('CLASSICAL FIXES: No file/metadata/title for [%i]' % (i))
                        # continue                
                    
                    # fixFile(f)
                cluster.update()
                
        except Exception as e:
            log.error('CLASSICAL FIXES: An error has occurred in FixClusterAction: ' + str(e))



#action for menu
class CombineDiscs(BaseAction):
    NAME = 'Combine discs into single album'

    def callback(self, objs):
        log.debug('CLASSICAL FIXES: Combine Discs started')

            #go through the track in the cluster        
        try:
            albumArtist = ''
            albumName = ''
            albumDate = ''
            
            #Do some validation and make everything we're combining belongs to the same album and a multi-disc set.
            for cluster in objs:
                if not isinstance(cluster, Cluster) or not cluster.files:
                    log.info('CLASSICAL FIXES: One of the items selected is not a cluster. Exiting.')
                    return
                
                #First make sure all the clusters have album title in the regex
                result = DISC_RE.match(cluster.metadata['album'])
                if not result:
                    log.info('CLASSICAL FIXES: Not all clusters selected appear to belong to a multi-disc set.')
                    return
                else:
                    if not albumName:
                        albumName = result.group(1).strip(';,-: ')
                    else:
                        #name must match
                        if result.group(1).strip(';,-: ') != albumName:
                            log.info('CLASSICAL FIXES: Album name mismatch. Not all clusters selected appear to belong to the same multi-disc set.')
                            return
                
            log.info('CLASSICAL FIXES: All clusters appear to be part of the same multi-disc set. Combining.')
            #log.debug(albumName + ' by: ' + ''.join(albumArtist) + ' date: ' + str(albumDate))
            totalClusters = len(objs)
            log.debug('CLASSICAL FIXES: There are %i clusters' % totalClusters)
            currdisc = 1

            albumdate = None
            while (currdisc <= totalClusters):
                matchingCluster = None
                #look for curr disc # in the clusters by checking the regex. If found, that's the disc#. 
                for cluster in objs:
                    #group 1 is the album title (needs to be stripped)
                    #group 2 is the disc #
                    log.debug('CLASSICAL FIXES: Processing ' + cluster.metadata['album'])
                    result = DISC_RE.match(cluster.metadata['album'])
                    if result:
                        log.debug('CLASSICAL FIXES: Have result ' + result.group(1) + ' - ' + result.group(2))
                        
                    foundDisc = int(result.group(2))
                    if foundDisc == currdisc:
                        log.debug('CLASSICAL FIXES: Found disc %i in album name' % currdisc)
                        matchingCluster = cluster
                        break
                
                if not matchingCluster:
                    #didnt find it by disc # in the title, so find the first file in each cluster and see if it matches
                    for cluster in objs:
                        for i, f in enumerate(cluster.files):
                            if not f or not f.metadata:
                                continue
                            if int(f.metadata['discnumber']) == currdisc:
                                matchingCluster = cluster
                                break
                        if matchingCluster:
                            break
                
                if matchingCluster:
                    if currdisc == 1:
                        if 'albumartist' in matchingCluster.metadata:
                            albumArtist = matchingCluster.metadata['albumartist']
                        elif 'album artist' in matchingCluster.metadata:
                            albumArtist = matchingCluster.metadata['album artist']
                    
                    # #set title, albumartist, disc number, and total disc tags on all tracks
                    log.info('CLASSICAL FIXES: Setting album values for album')
                    for i, f in enumerate(matchingCluster.files):
                        if i == 0 and currdisc == 1:                            
                            if 'date' in f.metadata:
                                albumDate = str(f.metadata['date'])
                                log.debug('CLASSICAL FIXES: Assigned date: ' + str(albumDate))
                            else:
                                log.debug('CLASSICAL FIXES: No date found')
                        log.info('CLASSICAL FIXES: Updating data for file: ' + f.filename)
                        f.metadata['album'] = albumName
                        f.metadata['albumartist'] = albumArtist
                        f.metadata['album artist'] = albumArtist
                        f.metadata['discnumber'] = currdisc
                        f.metadata['totaldiscs'] = totalClusters
                        f.metadata['date'] = str(albumDate)
                    
                currdisc = currdisc + 1
                
            log.info('CLASSICAL FIXES: Setting cluster-level data')
            for cluster in objs:
                cluster.metadata['album'] = albumName
                cluster.metadata['albumartist'] = albumArtist
                cluster.update()

                
        except Exception as e:
            log.error('CLASSICAL FIXES: Combining error: ' + str(e))
        


#commands to add the menus
register_cluster_action(CombineDiscs())
register_cluster_action(FixClusterAction())
register_cluster_action(NumberTracksInAlbumClusterAction())

register_file_action(FixFileAction())
register_file_action(NumberTracksInAlbumFileAction())

register_file_action(ComposerFileAction())
register_file_action(ConductorFileAction())
register_file_action(OrchestraFileAction())<|MERGE_RESOLUTION|>--- conflicted
+++ resolved
@@ -513,16 +513,11 @@
             f.metadata['artist'] = f.metadata['albumartist'].split('; ')
             
         if 'albumartist' not in f.metadata and 'artist' in f.metadata:
-<<<<<<< HEAD
-            log.debug('No album artist tag found, but there is an artist. Using artist.')
+            log.info('CLASSICAL FIXES: No album artist tag found, but there is an artist. Using artist.')
             if isinstance(f.metadata['artist'], str):
                 f.metadata['albumartist'] = f.metadata['artist']
             else:
                 f.metadata['albumartist'] = '; '.join(str(e) for e in f.metadata['artist'])
-=======
-            log.info('CLASSICAL FIXES: No album artist tag found, but there is an artist. Using artist.')
-            f.metadata['albumartist'] = '; '.join( f.metadata['artist'])
->>>>>>> 1ad5b74d
 
 
         f.metadata['album artist'] = f.metadata['albumartist']
